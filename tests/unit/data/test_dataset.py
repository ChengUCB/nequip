import numpy as np
import pytest
import tempfile
import torch

from os.path import isdir, isfile

from ase.data import chemical_symbols
from ase.io import write

from nequip.data import (
    AtomicDataDict,
    AtomicInMemoryDataset,
    NpzDataset,
    ASEDataset,
    dataset_from_config,
)
<<<<<<< HEAD
from nequip.data.transforms import TypeMapper
from nequip.utils import dataset_from_config, Config
=======
from nequip.utils import Config
>>>>>>> c41023bf


@pytest.fixture(scope="module")
def ase_file(molecules):
    with tempfile.NamedTemporaryFile(suffix=".xyz") as fp:
        for atoms in molecules:
            write(fp.name, atoms, format="extxyz", append=True)
        yield fp.name


MAX_ATOMIC_NUMBER: int = 5
NATOMS = 3


@pytest.fixture(scope="session")
def npz():
    natoms = NATOMS
    nframes = 8
    yield dict(
        positions=np.random.random((nframes, natoms, 3)),
        force=np.random.random((nframes, natoms, 3)),
        energy=np.random.random(nframes) * -600,
        Z=np.random.randint(1, MAX_ATOMIC_NUMBER, size=(nframes, natoms)),
    )


@pytest.fixture(scope="session")
def npz_data(npz):
    with tempfile.NamedTemporaryFile(suffix=".npz") as path:
        np.savez(path.name, **npz)
        yield path.name


@pytest.fixture(scope="class")
def npz_dataset(npz_data, temp_data):
    a = NpzDataset(
        file_name=npz_data,
        root=temp_data + "/test_dataset",
        extra_fixed_fields={"r_max": 3},
    )
    yield a


@pytest.fixture(scope="function")
def root():
    with tempfile.TemporaryDirectory(prefix="datasetroot") as path:
        yield path


class TestInit:
    def test_init(self):
        with pytest.raises(NotImplementedError) as excinfo:
            AtomicInMemoryDataset(root=None)
        assert str(excinfo.value) == ""

    def test_npz(self, npz_data, root):
        g = NpzDataset(file_name=npz_data, root=root, extra_fixed_fields={"r_max": 3.0})
        assert isdir(g.root)
        assert isdir(g.processed_dir)
        assert isfile(g.processed_dir + "/data.pth")

    def test_ase(self, ase_file, root):
        a = ASEDataset(
            file_name=ase_file,
            root=root,
            extra_fixed_fields={"r_max": 3.0},
            ase_args=dict(format="extxyz"),
        )
        assert isdir(a.root)
        assert isdir(a.processed_dir)
        assert isfile(a.processed_dir + "/data.pth")


class TestStatistics:
    @pytest.mark.xfail(
        reason="Current subset hack doesn't support statistics of non-per-node callable"
    )
    def test_callable(self, npz_dataset, npz):
        # Get componentwise statistics
        ((f_mean, f_std),) = npz_dataset.statistics(
            [lambda d: torch.flatten(d[AtomicDataDict.FORCE_KEY])]
        )
        n_ex, n_at, _ = npz["force"].shape
        f_raveled = npz["force"].reshape((n_ex * n_at * 3,))
        assert np.allclose(np.mean(f_raveled), f_mean)
        # By default we follow torch convention of defaulting to the unbiased std
        assert np.allclose(np.std(f_raveled, ddof=1), f_std)

    def test_statistics(self, npz_dataset, npz):

        (eng_mean, eng_std), (Z_unique, Z_count) = npz_dataset.statistics(
            [AtomicDataDict.TOTAL_ENERGY_KEY, AtomicDataDict.ATOMIC_NUMBERS_KEY]
        )

        eng = npz["energy"]
        assert np.allclose(eng_mean, np.mean(eng))
        # By default we follow torch convention of defaulting to the unbiased std
        assert np.allclose(eng_std, np.std(eng, ddof=1))

        if isinstance(Z_count, torch.Tensor):
            Z_count = Z_count.numpy()
            Z_unique = Z_unique.numpy()

        uniq, count = np.unique(npz["Z"].ravel(), return_counts=True)
        assert np.all(Z_unique == uniq)
        assert np.all(Z_count == count)

    def test_with_subset(self, npz_dataset, npz):

        dataset = npz_dataset.index_select([0])

        ((Z_unique, Z_count), (force_rms,)) = dataset.statistics(
            [AtomicDataDict.ATOMIC_NUMBERS_KEY, AtomicDataDict.FORCE_KEY],
            modes=["count", "rms"],
        )
        print("npz", npz["Z"])

        uniq, count = np.unique(npz["Z"][0].ravel(), return_counts=True)
        assert np.all(Z_unique.numpy() == uniq)
        assert np.all(Z_count.numpy() == count)

        assert np.allclose(
            force_rms.numpy(), np.sqrt(np.mean(np.square(npz["force"][0])))
        )


class TestPerAtomStatistics:
    def test_vary_species(self, npz_dataset):

        # set up the transformer
        unique = torch.unique(npz_dataset.data[AtomicDataDict.ATOMIC_NUMBERS_KEY])
        npz_dataset.transform = TypeMapper(
            chemical_symbol_to_type={
                chemical_symbols[n]: i for i, n in enumerate(unique)
            }
        )

        # design a ground truth
        N, _ = npz_dataset.specie_count_per_graph()
        N = N.type(torch.get_default_dtype())
        e = torch.rand((N.shape[1], 1))
        E = torch.matmul(N, e)
        npz_dataset.data[AtomicDataDict.TOTAL_ENERGY_KEY] = E

        ((mean, std),) = npz_dataset.statistics(
            [AtomicDataDict.TOTAL_ENERGY_KEY],
            modes=["per_specie_mean_std"],
        )
        e = e.reshape([-1])
        assert torch.allclose(mean, e)
        assert torch.allclose(std, torch.zeros_like(e), atol=1e-4)


class TestPerAtomStatisticsSameSpecies:
    @pytest.mark.parametrize("sigma", [0.1, 0.5, 1])
    @pytest.mark.parametrize("fixed_field", [True, False])
    def test_sigma(self, npz_dataset, sigma, fixed_field):

        # let all atoms to be the same type
        num_nodes = npz_dataset.data[AtomicDataDict.BATCH_KEY].shape[0]
        if fixed_field:
            npz_dataset.data[AtomicDataDict.ATOMIC_NUMBERS_KEY] = None
            new_n = torch.ones(NATOMS, dtype=torch.int64)
            new_n[0] += 2
            npz_dataset.fixed_fields[AtomicDataDict.ATOMIC_NUMBERS_KEY] = new_n
        else:
            new_n = torch.ones(num_nodes, dtype=torch.int64)
            new_n[::NATOMS] += 2
            npz_dataset.data[AtomicDataDict.ATOMIC_NUMBERS_KEY] = new_n

        # set up the transformer
        npz_dataset.transform = TypeMapper(
            chemical_symbol_to_type={
                chemical_symbols[n]: i for i, n in enumerate([1, 3])
            }
        )

        N, fixed_field = npz_dataset.specie_count_per_graph()
        N = N.type(torch.get_default_dtype())

        # compute direct average as comparison
        E = npz_dataset.data[AtomicDataDict.TOTAL_ENERGY_KEY]
        ref_E = E / (num_nodes / len(npz_dataset))
        ref_mean = ref_E.mean() * torch.ones(2)
        ref_std = ref_E.std() * torch.ones(2)
        ref_res2 = torch.square(
            torch.matmul(N, ref_mean.reshape([-1, 1])) - E.reshape([-1, 1])
        ).sum()

        ((mean, std),) = npz_dataset.statistics(
            [AtomicDataDict.TOTAL_ENERGY_KEY], modes=["per_specie_mean_std"], sigma=sigma
        )

        res = torch.matmul(N, mean.reshape([-1, 1])) - E.reshape([-1, 1])
        res2 = torch.sum(torch.square(res))
        print("residue", sigma, res2 - ref_res2)
        print("mean", mean, ref_mean)
        print(std, ref_std)

        if sigma in [None, 0]:
            assert torch.allclose(mean, ref_mean)
            assert torch.allclose(std, ref_std)
        # else:
        #     assert res2 > ref_res2


class TestReload:
    @pytest.mark.parametrize("change_rmax", [0, 1])
    @pytest.mark.parametrize("give_url", [True, False])
    @pytest.mark.parametrize("change_key_map", [True, False])
    def test_reload(self, npz_dataset, npz_data, change_rmax, give_url, change_key_map):
        r_max = npz_dataset.extra_fixed_fields["r_max"] + change_rmax
        keymap = npz_dataset.key_mapping.copy()  # the default one
        if change_key_map:
            keymap["x1"] = "x2"
        a = NpzDataset(
            file_name=npz_data,
            root=npz_dataset.root,
            extra_fixed_fields={"r_max": r_max},
            key_mapping=keymap,
            **({"url": "example.com/data.dat"} if give_url else {}),
        )
        print(a.processed_file_names[0])
        print(npz_dataset.processed_file_names[0])
        assert (a.processed_dir == npz_dataset.processed_dir) == (
            (change_rmax == 0) and (not give_url) and (not change_key_map)
        )


class TestFromConfig:
    @pytest.mark.parametrize(
        "args",
        [
            dict(extra_fixed_fields={"r_max": 3.0}),
            dict(dataset_extra_fixed_fields={"r_max": 3.0}),
            dict(r_max=3.0),
            dict(r_max=3.0, extra_fixed_fields={}),
        ],
    )
    def test_npz(self, npz_data, root, args):
        config = Config(
            dict(
                dataset="npz",
                file_name=npz_data,
                root=root,
                chemical_symbol_to_type={
                    chemical_symbols[an]: an - 1 for an in range(1, MAX_ATOMIC_NUMBER)
                },
                **args,
            )
        )
        g = dataset_from_config(config)
        assert g.fixed_fields["r_max"] == 3
        assert isdir(g.root)
        assert isdir(g.processed_dir)
        assert isfile(g.processed_dir + "/data.pth")

    @pytest.mark.parametrize("prefix", ["dataset", "thingy"])
    def test_ase(self, ase_file, root, prefix):
        config = Config(
            dict(
                file_name=ase_file,
                root=root,
                extra_fixed_fields={"r_max": 3.0},
                ase_args=dict(format="extxyz"),
                chemical_symbol_to_type={"H": 0, "C": 1, "O": 2},
            )
        )
        config[prefix] = "ASEDataset"
        a = dataset_from_config(config, prefix=prefix)
        assert isdir(a.root)
        assert isdir(a.processed_dir)
        assert isfile(a.processed_dir + "/data.pth")

        # Test reload
        # Change some random ASE specific parameter
        # See https://wiki.fysik.dtu.dk/ase/ase/io/io.html
        config["ase_args"]["do_not_split_by_at_sign"] = True
        b = dataset_from_config(config, prefix=prefix)
        assert isdir(b.processed_dir)
        assert isfile(b.processed_dir + "/data.pth")
        assert a.processed_dir != b.processed_dir


class TestFromList:
    def test_from_atoms(self, molecules):
        dataset = ASEDataset.from_atoms_list(
            molecules, extra_fixed_fields={"r_max": 4.5}
        )
        assert len(dataset) == len(molecules)
        for i, mol in enumerate(molecules):
            assert np.array_equal(
                mol.get_atomic_numbers(), dataset[i].to_ase().get_atomic_numbers()
            )<|MERGE_RESOLUTION|>--- conflicted
+++ resolved
@@ -15,12 +15,8 @@
     ASEDataset,
     dataset_from_config,
 )
-<<<<<<< HEAD
 from nequip.data.transforms import TypeMapper
-from nequip.utils import dataset_from_config, Config
-=======
 from nequip.utils import Config
->>>>>>> c41023bf
 
 
 @pytest.fixture(scope="module")
