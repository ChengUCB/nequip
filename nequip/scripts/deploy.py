--- conflicted
+++ resolved
@@ -20,7 +20,7 @@
 
 from e3nn.util.jit import script
 
-from nequip.scripts.train import _set_global_options
+from nequip.scripts.train import _set_global_options, default_config
 from nequip.train import Trainer
 from nequip.utils import Config
 from nequip.utils.versions import check_code_version, get_config_code_versions
@@ -34,6 +34,7 @@
 N_SPECIES_KEY: Final[str] = "n_species"
 TYPE_NAMES_KEY: Final[str] = "type_names"
 JIT_BAILOUT_KEY: Final[str] = "_jit_bailout_depth"
+JIT_FUSION_STRATEGY: Final[str] = "_jit_fusion_strategy"
 TF32_KEY: Final[str] = "allow_tf32"
 
 _ALL_METADATA_KEYS = [
@@ -45,6 +46,7 @@
     N_SPECIES_KEY,
     TYPE_NAMES_KEY,
     JIT_BAILOUT_KEY,
+    JIT_FUSION_STRATEGY,
     TF32_KEY,
 ]
 
@@ -113,18 +115,24 @@
                 torch.backends.cudnn.allow_tf32 = allow_tf32
 
         # JIT bailout
-<<<<<<< HEAD
         if int(torch.__version__.split(".")[1]) >= 12:
-            strategy = metadata.get(JIT_BAILOUT_KEY, "")
+            strategy = metadata.get(JIT_FUSION_STRATEGY, "")
             if strategy != "":
                 strategy = [e.split(",") for e in strategy.split(";")]
                 strategy = [(e[0], int(e[1])) for e in strategy]
             else:
                 strategy = default_config["_jit_fusion_strategy"]
-=======
-        if metadata[JIT_BAILOUT_KEY] != "":
-            jit_bailout: int = int(metadata[JIT_BAILOUT_KEY])
->>>>>>> 3a32358d
+            # no way to get current value, so assume we are overwriting it
+            if set_global_options == "warn":
+                warnings.warn(
+                    "Loaded model had a different value for _jit_fusion_strategy than was currently set; changing the GLOBAL setting!"
+                )
+            torch.jit.set_fusion_strategy(strategy)
+        else:
+            jit_bailout: int = metadata.get(JIT_BAILOUT_KEY, "")
+            if jit_bailout == "":
+                jit_bailout = default_config["_jit_bailout_depth"]
+            jit_bailout = int(jit_bailout)
             # no way to get current value, so assume we are overwriting it
             if set_global_options == "warn":
                 warnings.warn(
