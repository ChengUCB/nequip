--- conflicted
+++ resolved
@@ -7,12 +7,8 @@
     AtomwiseReduce,
     PerSpeciesShift,
     GradientOutput,
-<<<<<<< HEAD
-    ConvNet,
-=======
     PerSpeciesShift,
     ConvNetLayer,
->>>>>>> 182c8e45
 )
 from nequip.nn.embedding import (
     OneHotAtomEncoding,
@@ -87,11 +83,7 @@
                     out_field="raw_total_energy",
                 ),
             ),
-<<<<<<< HEAD
-            "per_specie_energy_shift": (
-=======
             "energy_shift": (
->>>>>>> 182c8e45
                 PerSpeciesShift,
                 dict(
                     field="raw_total_energy",
