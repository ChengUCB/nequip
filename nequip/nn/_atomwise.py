from typing import Optional

import torch
import torch.nn.functional
from torch_scatter import scatter

from e3nn.o3 import Linear

from nequip.data import AtomicDataDict
from ._graph_mixin import GraphModuleMixin


class AtomwiseOperation(GraphModuleMixin, torch.nn.Module):
    def __init__(self, operation, field: str, irreps_in=None):
        super().__init__()
        self.operation = operation
        self.field = field
        self._init_irreps(
            irreps_in=irreps_in,
            my_irreps_in={field: operation.irreps_in},
            irreps_out={field: operation.irreps_out},
        )

    def forward(self, data: AtomicDataDict.Type) -> AtomicDataDict.Type:
        data[self.field] = self.operation(data[self.field])
        return data


class AtomwiseLinear(GraphModuleMixin, torch.nn.Module):
    def __init__(
        self,
        field: str = AtomicDataDict.NODE_FEATURES_KEY,
        out_field: Optional[str] = None,
        irreps_in=None,
        irreps_out=None,
    ):
        super().__init__()
        self.field = field
        out_field = out_field if out_field is not None else field
        self.out_field = out_field
        if irreps_out is None:
            irreps_out = irreps_in[field]

        self._init_irreps(
            irreps_in=irreps_in,
            required_irreps_in=[field],
            irreps_out={out_field: irreps_out},
        )
        self.linear = Linear(
            irreps_in=self.irreps_in[field], irreps_out=self.irreps_out[out_field]
        )

    def forward(self, data: AtomicDataDict.Type) -> AtomicDataDict.Type:
        data[self.out_field] = self.linear(data[self.field])
        return data


class AtomwiseReduce(GraphModuleMixin, torch.nn.Module):
    def __init__(
        self, field: str, out_field: Optional[str] = None, reduce="sum", irreps_in={}
    ):
        super().__init__()
        assert reduce in ("sum", "mean", "min", "max")
        self.reduce = reduce
        self.field = field
        self.out_field = f"{reduce}_{field}" if out_field is None else out_field
        self._init_irreps(
            irreps_in=irreps_in,
            irreps_out={self.out_field: irreps_in[self.field]}
            if self.field in irreps_in
            else {},
        )

    def forward(self, data: AtomicDataDict.Type) -> AtomicDataDict.Type:
        data = AtomicDataDict.with_batch(data)
        data[self.out_field] = scatter(
            data[self.field], data[AtomicDataDict.BATCH_KEY], dim=0, reduce=self.reduce
        )
        return data


class PerSpeciesShift(GraphModuleMixin, torch.nn.Module):
    def __init__(
        self,
        field: str,
        allowed_species: list,
        shifts: Optional[list] = None,
        out_field: Optional[str] = None,
        irreps_in={},
        trainable: Optional[bool] = True,
    ):
        super().__init__()
        self.field = field
        self.out_field = f"shifted_{field}" if out_field is None else out_field
        self._init_irreps(
            irreps_in=irreps_in,
            my_irreps_in={self.field: "0e"},  # input to shift must be a single scalar
            irreps_out={self.out_field: irreps_in[self.field]}
            if self.field in irreps_in
            else {},
        )
        shifts = (
            torch.zeros(len(allowed_species))
            if shifts is None
            else torch.as_tensor(shifts, dtype=torch.get_default_dtype())
        )
<<<<<<< HEAD
        self.shifts = torch.nn.Parameter(shifts) if trainable else shifts
        self.total_shift = torch.nn.Parameter(torch.zeros(1))
=======
        if trainable:
            self.shifts = torch.nn.Parameter(shifts)
        else:
            self.register_buffer("shifts", shifts)
>>>>>>> 8cd6ad33

    def forward(self, data: AtomicDataDict.Type) -> AtomicDataDict.Type:
        counts = torch.bincount(
            data[AtomicDataDict.SPECIES_INDEX_KEY], minlength=len(self.shifts)
        )
        data[self.out_field] = data[self.field] + torch.sum(self.shifts * counts) + self.total_shift
        return data<|MERGE_RESOLUTION|>--- conflicted
+++ resolved
@@ -80,14 +80,16 @@
 
 
 class PerSpeciesShift(GraphModuleMixin, torch.nn.Module):
+
     def __init__(
         self,
         field: str,
         allowed_species: list,
         shifts: Optional[list] = None,
+        total_shift: Optional[float] = None,
         out_field: Optional[str] = None,
         irreps_in={},
-        trainable: Optional[bool] = True,
+        trainable: Optional[bool] = False,
     ):
         super().__init__()
         self.field = field
@@ -104,19 +106,23 @@
             if shifts is None
             else torch.as_tensor(shifts, dtype=torch.get_default_dtype())
         )
-<<<<<<< HEAD
-        self.shifts = torch.nn.Parameter(shifts) if trainable else shifts
-        self.total_shift = torch.nn.Parameter(torch.zeros(1))
-=======
+        total_shift = (
+            torch.zeros(1)
+            if total_shift is None
+            else torch.as_tensor(total_shift, dtype=torch.get_default_dype())
+        )
         if trainable:
             self.shifts = torch.nn.Parameter(shifts)
+            self.total_shift = total_shift
         else:
             self.register_buffer("shifts", shifts)
->>>>>>> 8cd6ad33
+            self.register_buffer("total_shift", total_shifts)
 
     def forward(self, data: AtomicDataDict.Type) -> AtomicDataDict.Type:
         counts = torch.bincount(
             data[AtomicDataDict.SPECIES_INDEX_KEY], minlength=len(self.shifts)
         )
-        data[self.out_field] = data[self.field] + torch.sum(self.shifts * counts) + self.total_shift
+        data[self.out_field] = (
+            data[self.field] + torch.sum(self.shifts * counts) + self.total_shift
+        )
         return data