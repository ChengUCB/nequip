--- conflicted
+++ resolved
@@ -100,7 +100,6 @@
     )
 
 
-<<<<<<< HEAD
 def PerSpeciesRescale(
     model: GraphModuleMixin,
     config,
@@ -166,7 +165,7 @@
                 raise ValueError(f"Invalid value `{value}`")
 
         # = Compute shifts and scales =
-        computed_stats = compute_stats(
+        computed_stats = _compute_stats(
             str_names=str_names,
             dataset=dataset,
             stride=config.dataset_statistics_stride,
@@ -215,12 +214,9 @@
     return model
 
 
-def compute_stats(
+def _compute_stats(
     str_names: List[str], dataset, stride: int, kwargs: Optional[dict] = {}
 ):
-=======
-def _compute_stats(str_names: List[str], dataset, stride: int):
->>>>>>> cfadc186
     """return the values of statistics over dataset
     quantity name should be dataset_key_stat, where key can be any key
     that exists in the dataset, stat can be mean, std
